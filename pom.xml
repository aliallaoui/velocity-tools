--- conflicted
+++ resolved
@@ -27,11 +27,7 @@
     <groupId>org.apache.velocity</groupId>
     <artifactId>velocity-tools</artifactId>
     <name>VelocityTools</name>
-<<<<<<< HEAD
-    <version>1.4</version>
-=======
     <version>2.0-alpha2</version>
->>>>>>> 2d1a4b3e
     <packaging>jar</packaging>
 
     <organization>
@@ -422,7 +418,6 @@
                     <artifactId>struts</artifactId>
                 </exclusion>
             </exclusions>
-<<<<<<< HEAD
         </dependency>
         <dependency>
             <groupId>org.apache.struts</groupId>
@@ -443,27 +438,6 @@
             <groupId>org.apache.velocity</groupId>
             <artifactId>velocity</artifactId>
             <version>1.5</version>
-=======
-        </dependency>
-        <dependency>
-            <groupId>org.apache.struts</groupId>
-            <artifactId>struts-core</artifactId>
-            <version>1.3.8</version>
-        </dependency>
-        <dependency>
-            <groupId>org.apache.struts</groupId>
-            <artifactId>struts-taglib</artifactId>
-            <version>1.3.8</version>
-        </dependency>
-        <dependency>
-            <groupId>org.apache.struts</groupId>
-            <artifactId>struts-tiles</artifactId>
-            <version>1.3.8</version>
-        </dependency>
-        <dependency>
-            <groupId>org.apache.velocity</groupId>
-            <artifactId>velocity</artifactId>
-            <version>1.5</version>
         </dependency>
         <dependency>
             <groupId>httpunit</groupId>
@@ -476,7 +450,6 @@
             <artifactId>jetty-embedded</artifactId>
             <version>6.0.1</version>
             <scope>test</scope>
->>>>>>> 2d1a4b3e
         </dependency>
         <dependency>
             <groupId>org.mortbay.jetty</groupId>
