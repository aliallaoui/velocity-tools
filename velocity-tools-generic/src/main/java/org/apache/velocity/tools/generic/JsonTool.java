--- conflicted
+++ resolved
@@ -27,13 +27,8 @@
 import java.net.URL;
 import java.util.Iterator;
 import java.util.Set;
-
-import java.util.Set;
 import java.util.Map;
-import java.util.HashMap;
-import java.util.Map.Entry;
 import java.util.List;
-import java.util.ArrayList;
     
 import org.apache.velocity.tools.ConversionUtils;
 import org.apache.velocity.tools.XmlUtils;
@@ -86,198 +81,6 @@
 @InvalidScope(Scope.SESSION)
 public class JsonTool extends ImportSupport implements Iterable
 {
-<<<<<<< HEAD
-
-    /**
-     * Container for *either* an array *or* an object
-     */
-    public static class HybridJsonContainer
-    {
-        /**
-         * JSONObject content
-         */
-        private JSONObject jsonObject = null;
-        
-        /**
-         * JSONArray content
-         */
-        private JSONArray jsonArray = null;
-
-        /**
-         * wraps the object into an hybrid JSON container if necessary
-         */
-        private static Object wrapIfNeeded(Object obj)
-        {
-            if (obj == null)
-            {
-                return obj;
-            }
-            else if (obj instanceof JSONArray)
-            {
-                return new HybridJsonContainer((JSONArray)obj);
-            }
-            else if (obj instanceof JSONObject)
-            {
-                return new HybridJsonContainer((JSONObject)obj);
-            }
-            else
-            {
-                return obj;
-            }
-        }
-        
-        /**
-         * wraps an object
-         */
-        public HybridJsonContainer(JSONObject object)
-        {
-            jsonObject = object;
-        }
-
-        /**
-         * wraps an array
-         */
-        public HybridJsonContainer(JSONArray array)
-        {
-            jsonArray = array;
-        }
-
-        public Object get(int index)
-        {
-            Object ret = null;
-            if (jsonArray != null)
-            {
-                ret = wrapIfNeeded(jsonArray.get(index));
-            }
-            else if (jsonObject != null)
-            {
-                ret = wrapIfNeeded(jsonObject.get(String.valueOf(index)));
-            }
-            return ret;
-        }
-        
-        /**
-         * Get a property from root object
-         * @param key
-         * @return property value, or null
-         */
-        public Object get(String key)
-        {
-            Object ret = null;
-            if (jsonArray != null)
-            {
-                try
-                {
-                    ret = wrapIfNeeded(jsonArray.get(Integer.parseInt(key)));
-                }
-                catch (NumberFormatException nfe) {}
-            }
-            else if (jsonObject != null)
-            {
-                ret = wrapIfNeeded(jsonObject.get(key));
-            }
-            return ret;
-        }
-        
-        /**
-         * Iterate keys of root object.
-         * @return iterator
-         */
-        public Iterator<String> keys()
-        {
-            return jsonObject == null ? null : jsonObject.keySet().iterator();
-        }
-
-        /**
-         * Get set of root object keys.
-         * @return
-         */
-        public Set<String> keySet()
-        {
-            return jsonObject == null ? null : jsonObject.keySet();
-        }
-
-        /**
-         * Get an iterator. For a root object, returns an iterator over key names. For a root array, returns an iterator
-         * over contained objects.
-         * @return iterator
-         */
-        public Iterator iterator()
-        {
-            if (jsonObject != null)
-            {
-                return jsonObject.keySet().iterator();
-            }
-            else if (jsonArray != null)
-            {
-                return jsonArray.iterator();
-            }
-            return null;
-        }
-
-        /**
-         * Get size of root object or array.
-         * @return size
-         */
-        public int size()
-        {
-            return jsonObject == null ? jsonArray == null ? null : jsonArray.size() : jsonObject.size();
-        }
-
-        /**
-         * Convert JSON object or array into string
-         * @return JSON representation of the root object or array
-         */
-        public String toString()
-        {
-            return jsonObject == null ? jsonArray == null ? "null" : jsonArray.toString() : jsonObject.toString();
-        }        
-
-        public Map<String,Object> getMap()
-        {
-            Map<String,Object> res = new HashMap<String,Object>();
-            if(jsonObject != null)
-                {
-                    Set<Entry<String, Object>> set_up = jsonObject.entrySet();
-                    Iterator<Entry<String,Object>> it = set_up.iterator();
-                    while(it.hasNext())
-                        {
-                            Entry<String,Object> e = it.next();
-                            res.put(e.getKey(),e.getValue());
-                        }
-
-                }
-            return res;
-        }
-
-        public List<Map<String,Object>> getMapList()
-        {
-            List<Map<String,Object>> res = new ArrayList<Map<String,Object>>();
-            if(jsonArray != null)
-                {
-                    for(Object o:jsonArray)
-                        {
-                            if(o instanceof JSONObject)
-                                {
-                                    Map<String,Object> jom = new HashMap<String,Object>();
-                                    Set<Entry<String, Object>> set_up = ((JSONObject)o).entrySet();
-                                    Iterator<Entry<String,Object>> it = set_up.iterator();
-                                    while(it.hasNext())
-                                        {
-                                            Entry<String,Object> e = it.next();
-                                            jom.put(e.getKey(),e.getValue());
-                                        }
-                                    res.add(jom);
-                                }
-                            //                            else log.warn("getMapList should be called only on simple jsonarray containing only jsonobjects");
-                        }
-                }
-            return res;
-        }
-    }
-    
-=======
->>>>>>> ba43f9a6
     /**
      * ImportSupport utility which provides underlying i/o
      */
