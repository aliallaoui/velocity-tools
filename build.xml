<?xml version="1.0" encoding="ISO-8859-1"?>

<!--
 Licensed to the Apache Software Foundation (ASF) under one
 or more contributor license agreements.  See the NOTICE file
 distributed with this work for additional information
 regarding copyright ownership.  The ASF licenses this file
 to you under the Apache License, Version 2.0 (the
 "License"); you may not use this file except in compliance
 with the License.  You may obtain a copy of the License at

   http://www.apache.org/licenses/LICENSE-2.0

 Unless required by applicable law or agreed to in writing,
 software distributed under the License is distributed on an
 "AS IS" BASIS, WITHOUT WARRANTIES OR CONDITIONS OF ANY
 KIND, either express or implied.  See the License for the
 specific language governing permissions and limitations
 under the License.
-->

<project name="velocity-tools" default="all" basedir=".">

<!-- ========== Properties ===================================== -->

  <!-- Give user a chance to override without editing this file
       (and without typing -D each time it compiles it -->
  <property file="${user.home}/.ant.properties" />
  <property file="${user.home}/build.properties" />
  <property file=".ant.properties" />

  <!-- This file contains all the defaults for building VelocityTools -->
  <property file="build.properties"/>                <!-- Component local   -->



<!-- ========== Targets ======================================== -->


  <!-- Main Target -->
  <target name="all" depends="clean,jar.struts,examples,javadoc,docs,env"
          description="Clean and build velocity-tools library, examples, and documentation."/>


  <!-- Environment Target -->
  <target name="env" description="Prints build parameters">
    <echo>
  Global settings:
    java.home =         ${java.home}
    user.home =         ${user.home}
    java.class.path =   ${java.class.path}

  Project settings:
    Version:            ${project.id}
    Debug:              ${compile.debug}
    Optimize:           ${compile.optimize}
    Deprecation:        ${compile.deprecation}
    Encoding:           ${compile.encoding}

  Build settings:
    Source Files:       ${source.home}
    Build Files:        ${build.dir}
    Distribution Files: ${dist.dir}
    </echo>
  </target>


  <!-- Clean Target -->
  <target name="clean" description="Deletes the build, dist and docs directories">
    <delete dir="${build.dir}"/>
    <delete dir="${dist.dir}"/>
    <delete dir="${docs.dir}"/>
    <delete dir="${mvn.build.dir}"/>

    <!-- Clean example applications  -->
    <ant antfile="${basedir}/examples.xml" target="clean-examples" />

    <!-- Clean tests -->
    <ant antfile="${basedir}/test.xml" target="test.clean"/>

  </target>

  <!-- To do a truly, completely clean build, include this target -->
  <target name="clean.lib"
          description="Deletes the folder of downloaded dependencies">
    <delete dir="${lib.dir}"/>
    <ant antfile="${basedir}/test.xml" target="test.clean.lib"/>
  </target>


  <!-- Prepare Environment -->
  <target name="prepare" depends="prepare.compile,prepare.docs,prepare.examples">
    <echo message="-------- ${project.name} ${project.version} --------"/>
  </target>

  <!-- Prepare Compilation Environment -->
  <target name="prepare.compile">
    <!-- make necessary directories -->
    <mkdir dir="${build.dir}"/>
    <mkdir dir="${lib.dir}" />
    <mkdir dir="${classes.dir}"/>
    <mkdir dir="${dist.dir}"/>

    <!-- download dependency jars -->
    <ant antfile="${basedir}/download.xml" target="compile-download" />

    <!-- construct classpath of all jars in lib repository -->
    <path id="compile.classpath">
      <fileset dir="${lib.dir}">
        <include name="**/*.jar"/>
      </fileset>
    </path>
  </target>

  <!-- Prepare Documentation Environment -->
  <target name="prepare.docs">
    <!-- make necessary directories -->
    <mkdir dir="${lib.dir}" />

    <!-- download dependency jars -->
    <ant antfile="${basedir}/download.xml" target="docs-download" />

    <!-- construct classpath of all jars needed to build docs -->
    <path id="docs.classpath">
      <fileset dir="${lib.dir}">
        <include name="**/*.jar"/>
      </fileset>
    </path>
  </target>

  <!-- Prepare Examples Environment -->
  <target name="prepare.examples">
    <!-- download dependency jars -->
    <ant antfile="${basedir}/download.xml" target="examples-download" />
  </target>


  <!-- Compile VelocityTools (all of it) -->
  <target name="compile" depends="compile.struts"
          description="Compiles the Velocity-Tools project (struts, view and generic)"/>

  <!-- Compile VelocityStruts (struts, view, generic) -->
  <target name="compile.struts" depends="prepare.compile"
          description="Compiles the Velocity-Tools project (struts, view, and generic)">
    <javac srcdir="${classes.src}"
           debug="${compile.debug}"
           optimize="${compile.optimize}"
           source="${compile.source}"
           target="${compile.target}"
           deprecation="${compile.deprecation}"
           encoding="${compile.encoding}"
           destdir="${classes.dir}">
      <classpath refid="compile.classpath" />
      <include name="org/**"/>
    </javac>

    <copy todir="${classes.dir}" filtering="yes">
      <fileset dir="${classes.src}">
        <include name="**/*.properties"/>
        <include name="**/*.xml"/>
        <include name="**/*.tld"/>
      </fileset>
    </copy>
  </target>

  <!-- Compile Just VelocityView (view, generic) -->
  <target name="compile.view" depends="prepare.compile"
          description="Compiles VelocityView and the generic tools">
    <javac srcdir="${classes.src}"
           debug="${compile.debug}"
           optimize="${compile.optimize}"
           source="${compile.source}"
           target="${compile.target}"
           deprecation="${compile.deprecation}"
           encoding="${compile.encoding}"
           destdir="${classes.dir}">
      <classpath refid="compile.classpath" />
      <include name="org/**"/>
      <exclude name="**/struts/**"/>
    </javac>

    <copy todir="${classes.dir}" filtering="yes">
      <fileset dir="${classes.src}">
        <include name="**/generic/*.properties"/>
        <include name="**/generic/*.xml"/>
        <include name="**/view/*.properties"/>
        <include name="**/view/*.xml"/>
        <include name="**/*.tld"/>
      </fileset>
    </copy>
  </target>

  <!-- Compile Just Generic Tools (generic) -->
  <target name="compile.generic" depends="prepare.compile"
          description="Compiles just the generic tools in this project">
    <javac srcdir="${classes.src}"
           debug="${compile.debug}"
           optimize="${compile.optimize}"
           source="${compile.source}"
           target="${compile.target}"
           deprecation="${compile.deprecation}"
           encoding="${compile.encoding}"
           destdir="${classes.dir}">
      <classpath refid="compile.classpath" />
      <include name="org/**"/>
      <exclude name="**/struts/**"/>
      <exclude name="**/view/**"/>
    </javac>

    <copy todir="${classes.dir}" filtering="yes">
      <fileset dir="${classes.src}">
        <include name="**/generic/*.properties"/>
        <include name="**/generic/*.xml"/>
      </fileset>
    </copy>
  </target>



  <!-- Jar VelocityTools (struts, view, generic) -->
  <target name="jar" depends="jar.struts"
          description="Creates a velocity-tools jar in the dist directory."/>

  <!-- Jar VelocityStruts (struts, view, generic) -->
  <target name="jar.struts" depends="compile.struts"
          description="Creates a velocity-tools jar in the dist directory.">
    <jar jarfile="${dist.dir}/${struts.id}.jar">
      <fileset dir="${classes.dir}"/>
      <metainf dir="${basedir}">
        <include name="LICENSE"/>
        <include name="NOTICE"/>
      </metainf>
      <manifest>
        <attribute name="Created-By" value="Apache Ant"/>
        <attribute name="Package" value="org.apache.velocity.tools"/>
        <attribute name="Build-Jdk" value="${java.version}"/>
        <attribute name="Extension-Name" value="${struts.libname}"/>
        <attribute name="Specification-Title" value="${struts.name} is ${struts.description}" />
        <attribute name="Specification-Vendor" value="Apache Software Foundation"/>
        <attribute name="Implementation-Title" value="org.apache.velocity"/>
        <attribute name="Implementation-Vendor-Id" value="org.apache"/>
        <attribute name="Implementation-Vendor" value="Apache Software Foundation"/>
        <attribute name="Implementation-Version" value="${project.version}"/>
      </manifest>
    </jar>
    <checksum file="${dist.dir}/${struts.id}.jar" algorithm="md5" fileext=".md5"/>
    <checksum file="${dist.dir}/${struts.id}.jar" algorithm="sha1" fileext=".sha1"/>
  </target>

  <!-- Jar Just VelocityView (view, generic) -->
  <target name="jar.view" depends="compile.view"
          description="Creates a velocity-tools-view jar in the dist directory">
    <jar jarfile="${dist.dir}/${view.id}.jar">
      <fileset dir="${classes.dir}">
          <exclude name="**/struts/**"/>
      </fileset>
      <metainf dir="${basedir}">
        <include name="LICENSE"/>
        <include name="NOTICE"/>
      </metainf>
      <manifest>
        <attribute name="Created-By" value="Apache Ant"/>
        <attribute name="Package" value="org.apache.velocity.tools"/>
        <attribute name="Build-Jdk" value="${java.version}"/>
        <attribute name="Extension-Name" value="${view.libname}"/>
        <attribute name="Specification-Title" value="${view.name} is ${view.description}" />
        <attribute name="Specification-Vendor" value="Apache Software Foundation"/>
        <attribute name="Implementation-Title" value="org.apache.velocity"/>
        <attribute name="Implementation-Vendor-Id" value="org.apache"/>
        <attribute name="Implementation-Vendor" value="Apache Software Foundation"/>
        <attribute name="Implementation-Version" value="${project.version}"/>
      </manifest>
    </jar>
    <checksum file="${dist.dir}/${view.id}.jar" algorithm="md5" fileext=".md5"/>
    <checksum file="${dist.dir}/${view.id}.jar" algorithm="sha1" fileext=".sha1"/>
  </target>

  <!-- Jar Just Generic Tools (generic) -->
  <target name="jar.generic" depends="compile.generic"
          description="Creates a velocity-tools-generic jar in the dist directory">
    <jar jarfile="${dist.dir}/${generic.id}.jar">
      <fileset dir="${classes.dir}">
          <exclude name="**/struts/**"/>
          <exclude name="**/view/**"/>
      </fileset>
      <metainf dir="${basedir}">
        <include name="LICENSE"/>
        <include name="NOTICE"/>
      </metainf>
      <manifest>
        <attribute name="Created-By" value="Apache Ant"/>
        <attribute name="Package" value="org.apache.velocity.tools.generic"/>
        <attribute name="Build-Jdk" value="${java.version}"/>
        <attribute name="Extension-Name" value="${generic.libname}"/>
        <attribute name="Specification-Title" value="${generic.name} is ${generic.description}" />
        <attribute name="Specification-Vendor" value="Apache Software Foundation"/>
        <attribute name="Implementation-Title" value="org.apache.velocity.tools"/>
        <attribute name="Implementation-Vendor-Id" value="org.apache"/>
        <attribute name="Implementation-Vendor" value="Apache Software Foundation"/>
        <attribute name="Implementation-Version" value="${project.version}"/>
      </manifest>
    </jar>
    <checksum file="${dist.dir}/${generic.id}.jar" algorithm="md5" fileext=".md5"/>
    <checksum file="${dist.dir}/${generic.id}.jar" algorithm="sha1" fileext=".sha1"/>
  </target>



  <!-- Build Javadocs (struts, view, generic) -->
  <target name="javadoc" description="Builds Javadoc for the whole project.">
    <mkdir dir="${javadoc.dir}" />
    <javadoc packagenames="org.apache.velocity.tools.*"
             destdir="${docs.dir}/javadoc"
             author="true"
             private="true"
             version="true"
             doctitle="&lt;h1&gt;${javadoc.title}&lt;/h1&gt;"
             windowtitle="${javadoc.title}"
             bottom="Copyright (c) ${javadoc.year} Apache Software Foundation" >

      <classpath refid="compile.classpath"/>
      <sourcepath>
        <pathelement path="${classes.src}" />
      </sourcepath>
    </javadoc>
  </target>



  <!-- Build Velocity-Tools documentation -->
  <target name="docs" depends="prepare.docs"
          description="Generate documentation into ${docs.dir}">
    <taskdef name="dvsl" classname="org.apache.dvsl.DVSLTask">
      <classpath refid="docs.classpath"/>
    </taskdef>

    <dvsl basedir="${docs.src}"
          destdir="${docs.dir}/"
          toolboxfile="${docs.src}/toolbox.props"
          extension=".html"
          style="${docs.src}/site.dvsl"
          excludes="**/*menu.xml"
          includes="**/*.xml" />

    <copy todir="${docs.dir}/images">
      <fileset dir="${docs.src}/images">
        <include name="*.png" />
      </fileset>
    </copy>
  </target>


  <!-- Make documentation tar ball -->
  <target name="tardocs" depends="javadoc,docs"
          description="Combine all xdocs and docs into a tar ball.">

    <!-- make sure the dist directory exists -->
    <mkdir dir="${dist.dir}" />
    <tar destfile="${dist.dir}/docs.tar.gz"
         basedir="${basedir}"
         includes="docs/**,xdocs/**"
         compression="gzip" />
  </target>


  <!-- Build all example applications -->
  <target name="examples" depends="jar.view,jar.struts,prepare.examples"
          description="Compiles and jars all example applications.">
    <ant antfile="${basedir}/examples.xml" target="build-examples" />
  </target>

  <!-- Build VelocityView - Simple application -->
  <target name="simple" depends="jar.view,prepare.examples"
          description="Compiles and jars the VelocityView example application.">
    <property name="target" value="war"/>
    <ant antfile="${basedir}/examples.xml" target="simple-example" />
  </target>

  <!-- Build VelocityView - Showcase application -->
  <target name="showcase" depends="jar.view,prepare.examples"
          description="Compiles and jars the VelocityView Showcase example application.">
    <property name="target" value="war"/>
    <ant antfile="${basedir}/examples.xml" target="showcase-example" />
  </target>

  <!-- Let the user start Jetty on his local box -->
  <target name="start.showcase.webapp" description="Launches the Showcase example application using Jetty (uses http://localhost:8081 by default)">
    <ant antfile="${basedir}/test.xml" target="start-showcase-webapp"/>
  </target>

  <!-- Let the user stop Jetty -->
  <target name="stop.showcase.webapp" description="">
    <ant antfile="${basedir}/test.xml" target="stop-showcase-webapp"/>
  </target>

  <!-- Build VelocityStruts example application -->
  <target name="struts" depends="jar.struts,prepare.examples"
          description="Compiles and jars the VelocityStruts example application.">
    <property name="target" value="war"/>
    <ant antfile="${basedir}/examples.xml" target="struts-example" />
  </target>



  <!-- Convenient target for rolling releases -->
  <target name="release"
          depends="release.source,release.binaries,env"
          description="Creates binary and source distribution files">
    <echo>
                    ***** RELEASE INSTRUCTIONS *****

    * Check that you have no uncommitted changes with 'svn status'

    * Run 'ant clean compile' and 'ant clean test' with all supported JDKs

    * Check that at least 'maven clean install' works.

    * Check that all version numbers are in sync: build.properties, changes.xml, and pom.xml

    * Check that the README.txt and other documentation are up to date.
    
    * Now that the distribution files have been created, you will need to sign all
      of the jar, zip, and tar.gz files with your private key.  You can simplify
      this process with a script along the lines of:
        #! /bin/bash
        for i in *.tar.gz *.zip *jar; do
          gpg --default-key [your key id here] --armor --output $i.asc --detach-sig $i
        done

    * Login to people.apache.org and create an empty folder at:
         ~/public_html/velocity/tools/${project.version}
    
    * Use 'ant publish' to upload the distribution files to that folder.
    
    * Review http://wiki.apache.org/velocity/ReleaseProcess for more details.
    </echo>
  </target>

  <!-- Create source distribution files -->
  <target name="release.source"
          depends="clean"
          description="Cleans everything and creates source distribution files">

    <mkdir dir="${dist.dir}"/>
    <zip zipfile="${dist.dir}/${project.id}-src.zip">
      <zipfileset dir="${basedir}" prefix="${project.id}-src">
        <include name="*"/>
        <include name="examples/**"/>
        <include name="src/**"/>
        <include name="xdocs/**"/>
        <include name="test/etc/**"/>
        <include name="test/conf/**"/>
      </zipfileset>
    </zip>
    <tar tarfile="${dist.dir}/${project.id}-src.tar" longfile="gnu">
      <tarfileset dir="${basedir}" prefix="${project.id}-src">
        <include name="*"/>
        <include name="examples/**"/>
        <include name="src/**"/>
        <include name="xdocs/**"/>
        <include name="test/etc/**"/>
        <include name="test/conf/**"/>
      </tarfileset>
    </tar>
    <gzip zipfile="${dist.dir}/${project.id}-src.tar.gz"
          src="${dist.dir}/${project.id}-src.tar"/>

    <!-- Create checksums for the binary distribution files -->
    <checksum file="${dist.dir}/${project.id}-src.zip" algorithm="md5" fileext=".md5"/>
    <checksum file="${dist.dir}/${project.id}-src.zip" algorithm="sha1" fileext=".sha1"/>
    <checksum file="${dist.dir}/${project.id}-src.tar.gz" algorithm="md5" fileext=".md5"/>
    <checksum file="${dist.dir}/${project.id}-src.tar.gz" algorithm="sha1" fileext=".sha1"/>
  </target>

  <!-- Create binary distribution files -->
  <target name="release.binaries"
          depends="clean,prepare,jar.struts,jar.view,jar.generic,examples,javadoc,docs,test"
          description="Builds everything and creates the binary distribution files">

    <!-- Gather misc docs/files -->
    <mkdir dir="${release.dir}"/>
    <copy todir="${release.dir}" file="${basedir}/CONTRIBUTORS"/>
    <copy todir="${release.dir}" file="${basedir}/LICENSE"/>
    <copy todir="${release.dir}" file="${basedir}/NOTICE"/>
    <copy todir="${release.dir}" file="${basedir}/STATUS"/>
    <copy todir="${release.dir}" file="${basedir}/README.txt"/>
    <copy todir="${release.dir}" file="${basedir}/WHY_THREE_JARS.txt"/>

    <!-- Gather all project jars -->
    <mkdir dir="${release.dir}/lib"/>
    <copy todir="${release.dir}/lib">
      <fileset dir="${dist.dir}" includes="*.jar" />
    </copy>

    <!-- Gather all project dependencies -->
    <copy todir="${release.dir}/lib">
      <fileset dir="${lib.dir}" includes="*.jar"/>
    </copy>

    <!-- Gather example war files -->
    <mkdir dir="${release.dir}/examples"/>
    <copy todir="${release.dir}/examples">
      <fileset dir="${examples.home}">
        <include name="*.war" />
      </fileset>
    </copy>

    <!-- Gather all generated documentation -->
    <mkdir dir="${release.dir}/docs"/>
    <copy todir="${release.dir}/docs">
      <fileset dir="${docs.dir}">
        <include name="**" />
      </fileset>
    </copy>

    <!-- Create binary distribution files -->
    <zip zipfile="${dist.dir}/${project.id}.zip"
         basedir="${dist.dir}/release"/>
    <tar tarfile="${dist.dir}/${project.id}.tar" longfile="gnu"
         basedir="${dist.dir}/release"/>
    <gzip zipfile="${dist.dir}/${project.id}.tar.gz"
          src="${dist.dir}/${project.id}.tar"/>

    <!-- Create checksums for the binary distribution files -->
    <checksum file="${dist.dir}/${project.id}.zip" algorithm="md5" fileext=".md5"/>
    <checksum file="${dist.dir}/${project.id}.zip" algorithm="sha1" fileext=".sha1"/>
    <checksum file="${dist.dir}/${project.id}.tar.gz" algorithm="md5" fileext=".md5"/>
    <checksum file="${dist.dir}/${project.id}.tar.gz" algorithm="sha1" fileext=".sha1"/>

    <!-- Delete TAR files and staging dir as they're no longer needed -->
    <delete>
      <fileset dir="${dist.dir}" includes="*.tar"/>
      <fileset dir="${dist.dir}/release"/>
    </delete>
  </target>


<!-- ========== Publish Targets ======================================== -->

  <target name="publish.check">
    <condition property="release.signed">
        <and>
            <available file="${dist.dir}/${project.id}.tar.gz.asc"/>
            <available file="${dist.dir}/${project.id}.zip.asc"/>
            <available file="${dist.dir}/${project.id}-src.tar.gz.asc"/>
            <available file="${dist.dir}/${project.id}-src.zip.asc"/>
            <available file="${dist.dir}/${project.id}.jar.asc"/>
            <available file="${dist.dir}/${view.id}.jar.asc"/>
            <available file="${dist.dir}/${generic.id}.jar.asc"/>
        </and>
    </condition>
  </target>

  <target name="publish.sigs" unless="release.signed"
          depends="publish.check">
    <echo>
    You must first execute "release" target, then sign the distribution
    files with your pgp key (creating the needed '.asc'signature files).
    You may also need to add the Jsch jar to Ant's classpath to enable the
    optional 'scp' task.
    </echo>
  </target>

  <target name="publish.user" unless="username">
    <input message="Type your username and hit enter:" addproperty="username"/>
  </target>

  <target name="publish.pass" unless="password">
    <input message="Type your password and hit enter:" addproperty="password"/>
  </target>

  <target name="publish.auth"
          depends="publish.user,publish.pass">
    <condition property="have.auth">
        <and>
            <isset property="username"/>
            <isset property="password"/>
        </and>
    </condition>
  </target>

  <target name="prepare.publish" 
          depends="publish.sigs,publish.auth">
    <condition property="ready">
        <and>
            <isset property="release.signed"/>
            <isset property="have.auth"/>
        </and>
    </condition>
  </target>

  <target name="publish" depends="prepare.publish" if="ready"
          description="Uploads distribution files to the distribution server">
    <echo>
    Uploading distribution files from
        ${dist.dir}
    to
        ${username}:${password}@${publish.server}:${publish.dir}
    </echo>
    <scp todir="${username}:${password}@${publish.server}:${publish.dir}"
        verbose="true" failonerror="true" trust="yes">
        <fileset dir="${dist.dir}"/>
    </scp>
    <echo>
                         ***** RELEASE INSTRUCTIONS *****

    * SSH to ${publish.server} and verify the checksums and signatures of the uploaded
      files with a script like:
          #!/bin/csh
          foreach fn ( *.tar.gz *.zip *.jar )
            echo Verifying $fn...
            echo GPG signature should be "Good"
            gpg --verify $fn.asc
            echo MD5s should be identical
            cat $fn.md5
            md5 -q $fn
            echo SHA1s should be identical
            cat $fn.sha1
            sha1 -q $fn
            echo
          end

    * Announce the availability of the test build on the dev@velocity.apache.org list.
    
    * Allow a couple days for people to test the test build.

    * Call for a release vote on private@velocity.apache.org and dev@velocity.apache.org

    * Once the release vote has passed, these files should all be copied to
        /x1/www/www.apache.org/dist/velocity/tools/${project.version}
      and the jars should be copied into 
        /x1/www/people.apache.org/repo/m1-ibiblio-rsync-repository/velocity-tools/jars

    * Tag the release in SVN with a command such as:
        svn copy -m "Release Tools ${project.version}" https://svn.apache.org/repos/asf/velocity/tools/trunk \
           https://svn.apache.org/repos/asf/velocity/tools/tags/${project.version}

    * Publish the documentation for this release on the website using 'ant publish.docs'

    * Update the download and news pages on the website

    * Send an announcement email to all Velocity lists and announce@apache.org
      once most of the mirrors have been updated with the distribution files.
    
    * Review http://wiki.apache.org/velocity/ReleaseProcess for more details.
    </echo>
  </target>

  <target name="publish.docs" depends="docs,publish.auth" if="have.auth"
          description="Updates development documentation on the website">
    <zip zipfile="${dist.dir}/docs.zip"
         basedir="${docs.dir}"/>
    <echo>
    Zips documentation files from
        ${docs.dir}
    and uploads them to
        ${username}:${password}@${publish.server}:${publish.docs.dir}
    </echo>
    <scp todir="${username}:${password}@${publish.server}:${publish.docs.dir}"
        verbose="true" failonerror="true" trust="yes">
        <fileset dir="${dist.dir}">
            <include name="docs.zip"/>
        </fileset>
    </scp>
    <echo>
                         ***** PUBLISH INSTRUCTIONS *****

    * SSH into people.apache.org

    * Unzip ${publish.docs.dir}docs.zip into either
        ${publish.docs.dir}releases/${project.version}
      or
        ${publish.docs.dir}devel/
      as appropriate.
    </echo>
  </target>


<!-- ========== Test Targets ======================================== -->

  <!-- Main test target -->
  <target name="test" description="Test VelocityTools" depends="test.generic,test.view">
  </target>

  <!-- Code Analysis targets -->
  <target name="findbugs" description="Run FindBugs" depends="jar">
    <ant antfile="${basedir}/test.xml" target="findbugs" />
  </target>

  <target name="pmd" description="Run PMD" depends="compile">
    <ant antfile="${basedir}/test.xml" target="pmd" />
  </target>

  <!-- Generic tests -->
  <target name="test.generic" description="Test GenericTools" depends="jar.view">
    <ant antfile="${basedir}/test.xml" target="test.generic" />
  </target>

  <!-- View tests -->
  <target name="test.view" description="Test VelocityView" depends="jar.view">
    <ant antfile="${basedir}/test.xml" target="test.view" />
  </target>

  <!-- View tests -->
  <target name="test.stop" description="Stop VelocityView Test">
    <ant antfile="${basedir}/test.xml" target="stop-showcase-webapp" />
  </target>
<<<<<<< HEAD

=======
        
>>>>>>> 2d1a4b3e
</project><|MERGE_RESOLUTION|>--- conflicted
+++ resolved
@@ -705,9 +705,5 @@
   <target name="test.stop" description="Stop VelocityView Test">
     <ant antfile="${basedir}/test.xml" target="stop-showcase-webapp" />
   </target>
-<<<<<<< HEAD
-
-=======
         
->>>>>>> 2d1a4b3e
 </project>