--- conflicted
+++ resolved
@@ -53,11 +53,6 @@
 
         <methods/>
 
-<<<<<<< HEAD
-        <see>The <a href="../javadoc/org/apache/velocity/tools/generic/EscapeTool.html">Javadoc</a> for more info.</see>
-
-=======
->>>>>>> 2d1a4b3e
     </section>
     <section name="java()">
         <method name="java()">
